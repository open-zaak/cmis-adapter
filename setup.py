--- conflicted
+++ resolved
@@ -45,10 +45,6 @@
     test_suite='tests',
     tests_require=test_requirements,
     url='https://github.com/gemeenteutrecht/drc_cmis',
-<<<<<<< HEAD
-    version='0.0.4',
-=======
     version='0.0.5',
->>>>>>> b2a3d857
     zip_safe=False,
 )