--- conflicted
+++ resolved
@@ -1,28 +1,22 @@
 import os
-<<<<<<< HEAD
-=======
 import re
 import uuid
->>>>>>> de1c7f19
 from unittest import skipIf
 
 from django.test import TestCase
 
-<<<<<<< HEAD
 from drc_cmis.models import CMISConfig, UrlMapping
+from drc_cmis.webservice.drc_document import Document
 from drc_cmis.webservice.utils import (
     NoURLMappingException,
     expand_url,
     extract_content,
     extract_repository_ids_from_xml,
+    make_soap_envelope,
     shrink_url,
 )
-=======
-from drc_cmis.webservice.drc_document import Document
-from drc_cmis.webservice.utils import extract_content, make_soap_envelope
 
 from .mixins import DMSMixin
->>>>>>> de1c7f19
 
 
 @skipIf(
@@ -44,7 +38,6 @@
 
         self.assertEqual(content, b"some file content")
 
-<<<<<<< HEAD
     def test_extract_repositories_ids_alfresco(self):
         alfreso_soap_envelope = '<soap:Envelope xmlns:soap="http://schemas.xmlsoap.org/soap/envelope/"><soap:Body><getRepositoriesResponse xmlns="http://docs.oasis-open.org/ns/cmis/messaging/200908/" xmlns:ns2="http://docs.oasis-open.org/ns/cmis/core/200908/"><repositories><repositoryId>5341cc88-b2f6-4476-aff3-4add269dcb09</repositoryId><repositoryName>Main Repository</repositoryName></repositories></getRepositoriesResponse></soap:Body></soap:Envelope>'
 
@@ -135,7 +128,8 @@
         self.assertEqual(
             long_url,
             "https://openzaak.utrechtproeftuin.nl/zaken/api/v1/zaakinformatieobjecten/fc345347-3115-4f0a-8808-e392d66e1886",
-=======
+        )
+
 
 @skipIf(
     os.getenv("CMIS_BINDING") != "WEBSERVICE",
@@ -201,5 +195,4 @@
         ).group(0)
         self.assertIn(
             "<ns:mimeType>application/octet-stream</ns:mimeType>", soap_envelope.toxml()
->>>>>>> de1c7f19
         )