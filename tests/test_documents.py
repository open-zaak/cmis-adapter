import datetime
import io
import os
import uuid
from unittest import skipIf

from django.test import TestCase, override_settings, tag
from django.utils import timezone

from freezegun import freeze_time

from drc_cmis.models import CMISConfig, UrlMapping
from drc_cmis.utils.exceptions import DocumentDoesNotExistError, FolderDoesNotExistError
from drc_cmis.webservice.utils import URLTooLongException

from .mixins import DMSMixin


@freeze_time("2020-07-27 12:00:00")
class CMISDocumentTests(DMSMixin, TestCase):
    @classmethod
    def setUpTestData(cls):
        super().setUpTestData()

        config = CMISConfig.get_solo()

        UrlMapping.objects.create(
            long_pattern="https://drc.utrechtproeftuin.nl",
            short_pattern="https://drc.nl",
            config=config,
        )

    @skipIf(
        os.getenv("CMIS_BINDING") != "WEBSERVICE",
        "The properties are built differently with different bindings",
    )
    @override_settings(CMIS_URL_MAPPING_ENABLED=False)
    def test_build_properties_webservice(self):
        properties = {
            "bronorganisatie": "159351741",
            "integriteitwaarde": "Something",
            "verwijderd": "false",
            "ontvangstdatum": "2020-07-28",
            "versie": "1.0",
            "creatiedatum": "2018-06-27",
            "titel": "detailed summary",
        }

        types = {
            "bronorganisatie": "propertyString",
            "integriteitwaarde": "propertyString",
            "verwijderd": "propertyBoolean",
            "ontvangstdatum": "propertyDateTime",
            "versie": "propertyDecimal",
            "creatiedatum": "propertyDateTime",
            "titel": "propertyString",
        }
        identification = str(uuid.uuid4())
        document = self.cmis_client.create_document(
            identification=identification,
            data=properties,
            bronorganisatie="159351741",
        )

        built_properties = document.build_properties(data=properties)

        self.assertIn("cmis:objectTypeId", built_properties)
        self.assertIn("drc:document__uuid", built_properties)
        self.assertIsNotNone(built_properties["drc:document__uuid"])

        for prop_name, prop_dict in built_properties.items():
            self.assertIn("type", prop_dict)
            self.assertIn("value", prop_dict)

            if prop_name.split("__")[-1] in properties:
                converted_prop_name = prop_name.split("__")[-1]
                self.assertEqual(types[converted_prop_name], prop_dict["type"])
                self.assertEqual(properties[converted_prop_name], prop_dict["value"])

    @skipIf(
        os.getenv("CMIS_BINDING") != "WEBSERVICE",
        "The properties are built differently with different bindings",
    )
    @override_settings(CMIS_URL_MAPPING_ENABLED=True)
    def test_build_properties_webservice_with_mapping(self):
        properties = {
            "bronorganisatie": "159351741",
            "integriteitwaarde": "Something",
            "verwijderd": "false",
            "ontvangstdatum": "2020-07-28",
            "versie": "1.0",
            "creatiedatum": "2018-06-27",
            "titel": "detailed summary",
            "informatieobjecttype": "https://drc.utrechtproeftuin.nl/catalogi/api/v1/informatieobjecttypen/6dd973a8-57da-4200-9d77-8045e5678abe",
            "link": "http://een.link",
        }

        types = {
            "bronorganisatie": "propertyString",
            "integriteitwaarde": "propertyString",
            "verwijderd": "propertyBoolean",
            "ontvangstdatum": "propertyDateTime",
            "versie": "propertyDecimal",
            "creatiedatum": "propertyDateTime",
            "titel": "propertyString",
            "informatieobjecttype": "propertyString",
            "link": "propertyString",
        }
        identification = str(uuid.uuid4())
        document = self.cmis_client.create_document(
            identification=identification,
            data=properties,
            bronorganisatie="159351741",
        )

        built_properties = document.build_properties(data=properties)

        self.assertIn("cmis:objectTypeId", built_properties)
        self.assertIn("drc:document__uuid", built_properties)
        self.assertIsNotNone(built_properties["drc:document__uuid"])

        for prop_name, prop_dict in built_properties.items():
            self.assertIn("type", prop_dict)
            self.assertIn("value", prop_dict)

            if prop_name.split("__")[-1] in properties:
                converted_prop_name = prop_name.split("__")[-1]
                if converted_prop_name == "informatieobjecttype":
                    self.assertEqual(
                        "https://drc.nl/catalogi/api/v1/informatieobjecttypen/6dd973a8-57da-4200-9d77-8045e5678abe",
                        prop_dict["value"],
                    )
                else:
                    self.assertEqual(
                        properties[converted_prop_name], prop_dict["value"]
                    )
                self.assertEqual(types[converted_prop_name], prop_dict["type"])

    @skipIf(
        os.getenv("CMIS_BINDING") != "WEBSERVICE",
        "The properties are built differently with different bindings",
    )
    @override_settings(CMIS_URL_MAPPING_ENABLED=True)
    def test_build_properties_webservice_with_mapping_url_too_long(self):
        properties = {
            "bronorganisatie": "159351741",
            "integriteitwaarde": "Something",
            "verwijderd": "false",
            "ontvangstdatum": "2020-07-28",
            "versie": "1.0",
            "creatiedatum": "2018-06-27",
            "titel": "detailed summary",
            "informatieobjecttype": "https://drc.utrechtproeftuin.nl/catalogi/api/v1/informatieobjecttypen/6dd973a8-57da-4200-9d77-8045e5678abe/this-url-will-be-too-long-when-shrunk",
            "link": "http://een.link",
        }

        with self.assertRaises(URLTooLongException):
            self.cmis_client.create_document(
                identification="2edb313f-5607-4c78-bd4f-50981711828d",
                data=properties,
                bronorganisatie="159351741",
            )

    @skipIf(
        os.getenv("CMIS_BINDING") != "BROWSER",
        "The properties are built differently with different bindings",
    )
    def test_build_properties_browser(self):
        properties = {
            "integriteitwaarde": "Something",
            "verwijderd": "false",
            "ontvangstdatum": datetime.date(2020, 7, 27),
            "versie": 1,
            "creatiedatum": datetime.date(2020, 7, 27),
            "titel": "detailed summary",
        }

        identification = str(uuid.uuid4())
        document = self.cmis_client.create_document(
            identification=identification, bronorganisatie="159351741", data=properties
        )

        built_properties = document.build_properties(data=properties)

        self.assertIn("cmis:objectTypeId", built_properties)
        self.assertIn("drc:document__uuid", built_properties)
        self.assertIsNotNone(built_properties["drc:document__uuid"])

        for prop_name, prop_value in built_properties.items():

            if prop_name.split("__")[-1] in properties:
                converted_prop_name = prop_name.split("__")[-1]
                self.assertEqual(properties[converted_prop_name], prop_value)

    @tag("alfresco")
    def test_checkout_document(self):
        identification = str(uuid.uuid4())
        data = {
            "creatiedatum": datetime.date(2020, 7, 27),
            "titel": "detailed summary",
        }
        content = io.BytesIO(b"some file content")
        document = self.cmis_client.create_document(
            identification=identification,
            data=data,
            content=content,
            bronorganisatie="159351741",
        )

        pwc = document.checkout()

        self.assertEqual(pwc.versionLabel, "pwc")

    @tag("alfresco")
    def test_document_with_pdf_attachment(self):
        identification = str(uuid.uuid4())
        data = {
            "creatiedatum": datetime.date(2020, 7, 27),
            "titel": "detailed summary",
            "bestandsnaam": "filename.pdf",
        }
        # Contains non-UTF-8 characters
        content = io.BytesIO(
            b"%PDF-1.4\n%\xc3\xa4\xc3\xbc\xc3\xb6\n2 0 obj\n<</Length 3 0 R/Filter/FlateDecode>>\nstream\nx\x9c"
        )
        document = self.cmis_client.create_document(
            identification=identification,
            data=data,
            content=content,
            bronorganisatie="159351741",
        )

        posted_content = document.get_content_stream()
        content.seek(0)
        self.assertEqual(posted_content.read(), content.read())

        self.assertEqual("application/pdf", document.contentStreamMimeType)

    @tag("alfresco")
    def test_checkin_document(self):
        identification = str(uuid.uuid4())
        data = {
            "creatiedatum": datetime.date(2020, 7, 27),
            "titel": "detailed summary",
        }
        content = io.BytesIO(b"some file content")
        document = self.cmis_client.create_document(
            identification=identification,
            data=data,
            content=content,
            bronorganisatie="159351741",
        )

        pwc = document.checkout()
        self.assertEqual(pwc.versionLabel, "pwc")

        new_doc = pwc.checkin(checkin_comment="Testing Check-in...")
        self.assertEqual(new_doc.versionLabel, "2.0")

    @tag("alfresco")
    def test_get_document(self):
        identification = str(uuid.uuid4())
        data = {
            "creatiedatum": datetime.date(2020, 7, 27),
            "titel": "detailed summary",
        }
        content = io.BytesIO(b"some file content")
        document = self.cmis_client.create_document(
            identification=identification,
            data=data,
            content=content,
            bronorganisatie="159351741",
        )

        document.checkout()
        retrieved_doc = self.cmis_client.get_document(drc_uuid=document.uuid)
        self.assertEqual(retrieved_doc.versionLabel, "pwc")

    def test_get_pwc(self):
        identification = str(uuid.uuid4())
        data = {
            "creatiedatum": datetime.date(2020, 7, 27),
            "titel": "detailed summary",
        }
        content = io.BytesIO(b"some file content")
        document = self.cmis_client.create_document(
            identification=identification,
            data=data,
            content=content,
            bronorganisatie="159351741",
        )
        document.checkout()

        # Retrieve pwc from the original document
        pwc = document.get_latest_version()
        self.assertTrue(pwc.isVersionSeriesCheckedOut)

    def test_get_pwc_with_no_checked_out_doc(self):
        identification = str(uuid.uuid4())
        data = {
            "creatiedatum": datetime.date(2020, 7, 27),
            "titel": "detailed summary",
        }
        content = io.BytesIO(b"some file content")
        document = self.cmis_client.create_document(
            identification=identification,
            data=data,
            content=content,
            bronorganisatie="159351741",
        )

        # Retrieve pwc from the original document
        pwc = document.get_latest_version()
        self.assertFalse(pwc.isVersionSeriesCheckedOut)

    def test_update_properties(self):
        identification = str(uuid.uuid4())
        data = {
            "creatiedatum": datetime.date(2020, 7, 27),
            "titel": "detailed summary",
<<<<<<< HEAD
            "beschrijving": "beschrijving 1",
=======
            "link": "http://a.link",
            "bestandsnaam": "filename.txt",
>>>>>>> de1c7f19
        }
        content = io.BytesIO(b"Content before update")
        document = self.cmis_client.create_document(
            identification=identification,
            data=data,
            bronorganisatie="159351741",
            content=content,
        )
        self.assertEqual(
            document.creatiedatum.strftime("%Y-%m-%d"),
            datetime.date(2020, 7, 27).strftime("%Y-%m-%d"),
        )
        self.assertEqual(document.titel, "detailed summary")
<<<<<<< HEAD
=======
        self.assertEqual(document.link, "http://a.link")
        self.assertEqual("text/plain", document.contentStreamMimeType)

>>>>>>> de1c7f19
        posted_content = document.get_content_stream()
        content.seek(0)
        self.assertEqual(posted_content.read(), content.read())

        # Updating the document
        new_properties = {
            "beschrijving": "beschrijving 2",
        }
        new_content = io.BytesIO(b"Content after update")
        data = document.build_properties(new_properties, new=False)
        pwc = document.checkout()

        pwc.update_content(new_content, "filename.txt")
        updated_pwc = pwc.update_properties(properties=data)

        updated_document = updated_pwc.checkin("Testing properties update")
<<<<<<< HEAD
        self.assertEqual(updated_document.beschrijving, "beschrijving 2")
=======

        self.assertEqual(updated_document.link, "http://an.updated.link")
>>>>>>> de1c7f19
        self.assertNotEqual(updated_document.versionLabel, document.versionLabel)
        updated_content = updated_document.get_content_stream()
        content.seek(0)
        self.assertEqual(updated_content.read(), b"Content after update")
        self.assertEqual("text/plain", updated_document.contentStreamMimeType)

    def test_update_remove_url(self):
        identification = str(uuid.uuid4())
        data = {
            "creatiedatum": datetime.date(2020, 7, 27),
            "titel": "detailed summary",
            "beschrijving": "beschrijving 1",
            "link": "https://drc.utrechtproeftuin.nl/api/v1/enkelvoudiginformatieobjecten/d06f86e0-1c3a-49cf-b5cd-01c079cf8147/download",
            "taal": "eng",
        }
        content = io.BytesIO(b"Content before update")
        document = self.cmis_client.create_document(
            identification=identification,
            data=data,
            bronorganisatie="159351741",
            content=content,
        )
        self.assertEqual(
            document.link,
            "https://drc.utrechtproeftuin.nl/api/v1/enkelvoudiginformatieobjecten/d06f86e0-1c3a-49cf-b5cd-01c079cf8147/download",
        )
        self.assertEqual(document.taal, "eng")
        posted_content = document.get_content_stream()
        content.seek(0)
        self.assertEqual(posted_content.read(), content.read())

        # Updating the document
        new_properties = {
            "beschrijving": "beschrijving 2",
            "link": "",
            "taal": "",
        }
        data = document.build_properties(new_properties, new=False)
        pwc = document.checkout()
        updated_pwc = pwc.update_properties(properties=data)

        updated_document = updated_pwc.checkin("Testing properties update")

        self.assertEqual(updated_document.beschrijving, "beschrijving 2")
        self.assertNotEqual(updated_document.versionLabel, document.versionLabel)

        if os.getenv("CMIS_BINDING") == "WEBSERVICE":
            self.assertIsNone(updated_document.taal)
            self.assertIsNone(updated_document.link)
        elif os.getenv("CMIS_BINDING") == "BROWSER":
            self.assertEqual(updated_document.taal, "")
            self.assertEqual(updated_document.link, "")

    def test_get_content_stream(self):
        identification = str(uuid.uuid4())
        data = {
            "creatiedatum": datetime.date(2020, 7, 27),
            "titel": "detailed summary",
            "bestandsnaam": "filename.txt",
        }
        content = io.BytesIO(b"Some very important content")
        document = self.cmis_client.create_document(
            identification=identification,
            data=data,
            bronorganisatie="159351741",
            content=content,
        )

        content_stream = document.get_content_stream()
        self.assertEqual(content_stream.read(), b"Some very important content")
        self.assertEqual("text/plain", document.contentStreamMimeType)

    @skipIf(
        os.getenv("CMIS_BINDING") != "WEBSERVICE",
        "Version numbers differ between bindings",
    )
    def test_set_content_stream_webservice(self):
        identification = str(uuid.uuid4())
        data = {
            "creatiedatum": datetime.date(2020, 7, 27),
            "titel": "detailed summary",
            "bestandsnaam": "filename.txt",
        }
        content = io.BytesIO(b"Some very important content")
        document = self.cmis_client.create_document(
            identification=identification,
            data=data,
            content=content,
            bronorganisatie="159351741",
        )

        all_versions = document.get_all_versions()
        self.assertEqual(len(all_versions), 1)
        self.assertEqual("text/plain", document.contentStreamMimeType)

        content = io.BytesIO(b"Different content")
        document.set_content_stream(content, "filename.txt")

        # Refresh document
        updated_document = self.cmis_client.get_document(document.uuid)
        self.assertEqual("text/plain", updated_document.contentStreamMimeType)

        all_versions = document.get_all_versions()
        self.assertEqual(len(all_versions), 2)

        latest_version = all_versions[0]
        self.assertEqual(latest_version.versionLabel, "1.1")

        content_stream = latest_version.get_content_stream()
        self.assertEqual(content_stream.read(), b"Different content")

    @skipIf(
        os.getenv("CMIS_BINDING") != "BROWSER",
        "Version numbers differ between bindings",
    )
    def test_set_content_stream_browser(self):
        identification = str(uuid.uuid4())
        data = {
            "creatiedatum": datetime.date(2020, 7, 27),
            "titel": "detailed summary",
            "bestandsnaam": "filename.txt",
        }
        content = io.BytesIO(b"Some very important content")
        document = self.cmis_client.create_document(
            identification=identification,
            data=data,
            bronorganisatie="159351741",
            content=content,
        )

        # With browser binding creating a document with content creates 2 versions
        all_versions = document.get_all_versions()
        self.assertEqual(len(all_versions), 2)

        content = io.BytesIO(b"Different content")
        document.set_content_stream(content, "filename.txt")

        # Refresh document
        updated_document = self.cmis_client.get_document(document.uuid)
        self.assertEqual("text/plain", updated_document.contentStreamMimeType)

        all_versions = document.get_all_versions()
        self.assertEqual(len(all_versions), 3)

        latest_version = all_versions[0]
        self.assertEqual(latest_version.versionLabel, "1.2")

        content_stream = latest_version.get_content_stream()
        self.assertEqual(content_stream.read(), b"Different content")

    @skipIf(
        os.getenv("CMIS_BINDING") != "WEBSERVICE",
        "Version numbers differ between bindings",
    )
    def test_get_all_versions_webservice(self):
        identification = str(uuid.uuid4())
        data = {
            "creatiedatum": datetime.date(2020, 7, 27),
            "titel": "detailed summary",
            "beschrijving": "beschrijving 1",
        }
        content = io.BytesIO(b"Some very important content")
        document = self.cmis_client.create_document(
            identification=identification,
            data=data,
            content=content,
            bronorganisatie="159351741",
        )

        all_versions = document.get_all_versions()
        self.assertEqual(len(all_versions), 1)

        # Updating the content raises the version by 0.1
        content = io.BytesIO(b"Different content")
        document.set_content_stream(content)

        all_versions = document.get_all_versions()
        self.assertEqual(len(all_versions), 2)

        self.assertEqual(all_versions[0].versionLabel, "1.1")
        self.assertEqual(all_versions[1].versionLabel, "1.0")

        # Updating the properties raises the version by 1.0
        new_properties = {
            "beschrijving": "beschrijving 2",
        }
        data = all_versions[0].build_properties(new_properties, new=False)
        pwc = all_versions[0].checkout()
        updated_pwc = pwc.update_properties(properties=data)
        updated_pwc.checkin("Testing getting all versions update")

        all_versions = document.get_all_versions()
        self.assertEqual(len(all_versions), 3)

        self.assertEqual(all_versions[0].versionLabel, "2.0")
        self.assertEqual(all_versions[1].versionLabel, "1.1")
        self.assertEqual(all_versions[2].versionLabel, "1.0")

    @skipIf(
        os.getenv("CMIS_BINDING") != "BROWSER",
        "Version numbers differ between bindings",
    )
    def test_get_all_versions_browser(self):
        identification = str(uuid.uuid4())
        data = {
            "creatiedatum": datetime.date(2020, 7, 27),
            "titel": "detailed summary",
        }
        content = io.BytesIO(b"Some very important content")
        document = self.cmis_client.create_document(
            identification=identification,
            data=data,
            content=content,
            bronorganisatie="159351741",
        )

        # With browser binding, adding the content changes the document version
        all_versions = document.get_all_versions()
        self.assertEqual(len(all_versions), 2)

        # Updating the content raises the version by 0.1
        content = io.BytesIO(b"Different content")
        document.set_content_stream(content, "filename.txt")

        all_versions = document.get_all_versions()
        self.assertEqual(len(all_versions), 3)

        self.assertEqual(all_versions[0].versionLabel, "1.2")
        self.assertEqual(all_versions[1].versionLabel, "1.1")
        self.assertEqual(all_versions[2].versionLabel, "1.0")

        # Updating the properties raises the version by 1.0
        new_properties = {
            "link": "http://an.updated.link",
        }
        data = all_versions[0].build_properties(new_properties, new=False)
        pwc = all_versions[0].checkout()
        updated_pwc = pwc.update_properties(properties=data)
        updated_pwc.checkin("Testing getting all versions update")

        all_versions = document.get_all_versions()
        self.assertEqual(len(all_versions), 4)

        self.assertEqual(all_versions[0].versionLabel, "2.0")
        self.assertEqual(all_versions[1].versionLabel, "1.2")
        self.assertEqual(all_versions[2].versionLabel, "1.1")
        self.assertEqual(all_versions[3].versionLabel, "1.0")

    @tag("alfresco")
    def test_delete_document_with_pwc(self):
        identification = str(uuid.uuid4())
        data = {
            "creatiedatum": datetime.date(2020, 7, 27),
            "titel": "detailed summary",
        }
        content = io.BytesIO(b"some file content")
        document = self.cmis_client.create_document(
            identification=identification,
            data=data,
            content=content,
            bronorganisatie="159351741",
        )

        pwc = document.checkout()

        self.assertEqual(pwc.versionLabel, "pwc")

        document.delete_object()

    def test_delete_pwc(self):
        identification = str(uuid.uuid4())
        data = {
            "creatiedatum": datetime.date(2020, 7, 27),
            "titel": "detailed summary",
        }
        content = io.BytesIO(b"some file content")
        document = self.cmis_client.create_document(
            identification=identification,
            data=data,
            content=content,
            bronorganisatie="159351741",
        )

        pwc = document.checkout()

        pwc.delete_object()

        with self.assertRaises(DocumentDoesNotExistError):
            document.get_latest_version()

    def test_move_document_to_folder(self):
        other_folder = self.cmis_client.get_or_create_other_folder()
        new_folder = self.cmis_client.create_folder("Folder", other_folder.objectId)

        identification = str(uuid.uuid4())
        properties = {
            "bronorganisatie": "159351741",
            "creatiedatum": timezone.now(),
            "titel": "detailed summary",
            "auteur": "test_auteur",
            "formaat": "txt",
            "taal": "eng",
            "bestandsnaam": "dummy.txt",
            "beschrijving": "test_beschrijving",
            "vertrouwelijkheidaanduiding": "openbaar",
        }
        content = io.BytesIO(b"some file content")

        # Document created in temporary folder
        document = self.cmis_client.create_document(
            identification=identification,
            data=properties,
            content=content,
            bronorganisatie="159351741",
        )

        parent_folder = document.get_parent_folders()[0]

        self.assertEqual(parent_folder.name, "27")

        moved_document = document.move_object(new_folder)

        parent_folder = moved_document.get_parent_folders()[0]

        self.assertEqual(parent_folder.name, "Folder")

    def test_get_parent_folders_of_document(self):
        properties = {
            "bronorganisatie": "159351741",
            "creatiedatum": timezone.now(),
            "titel": "detailed summary",
            "auteur": "test_auteur",
            "formaat": "txt",
            "taal": "eng",
            "bestandsnaam": "dummy.txt",
            "beschrijving": "test_beschrijving",
            "vertrouwelijkheidaanduiding": "openbaar",
        }
        content = io.BytesIO(b"some file content")

        document = self.cmis_client.create_document(
            identification="d1bf9324-46c8-43ae-8bdb-d1a70d682f68",
            data=properties,
            content=content,
            bronorganisatie="159351741",
        )

        parent_folders = document.get_parent_folders()

        self.assertEqual(len(parent_folders), 1)
        # The object is created automatically in a temporary folder name after the current date
        self.assertEqual(parent_folders[0].name, "27")

    def create_document_without_extension(self):
        properties = {
            "creatiedatum": datetime.date(2020, 7, 27),
            "titel": "detailed summary",
            "bestandsnaam": "filename-without-extension",
        }
        content = io.BytesIO(b"some file content")

        document = self.cmis_client.create_document(
            identification="d1bf9324-46c8-43ae-8bdb-d1a70d682f68",
            data=properties,
            content=content,
            bronorganisatie="159351741",
        )

        self.assertEqual("application/octet-stream", document.contentStreamMimeType)


@freeze_time("2020-07-27 12:00:00")
class CMISContentObjectsTests(DMSMixin, TestCase):
    @classmethod
    def setUpTestData(cls):
        super().setUpTestData()

        config = CMISConfig.get_solo()

        UrlMapping.objects.create(
            long_pattern="https://drc.utrechtproeftuin.nl",
            short_pattern="https://drc.nl",
            config=config,
        )
        UrlMapping.objects.create(
            long_pattern="https://openzaak.utrechtproeftuin.nl/besluiten",
            short_pattern="https://bes.nl",
            config=config,
        )
        UrlMapping.objects.create(
            long_pattern="https://openzaak.utrechtproeftuin.nl/zaken",
            short_pattern="https://zak.nl",
            config=config,
        )
        UrlMapping.objects.create(
            long_pattern="https://openzaak.utrechtproeftuin.nl/catalogi",
            short_pattern="https://cat.nl",
            config=config,
        )

    # TODO the same for zaak folder
    def test_get_or_create_cmis_folder(self):
        other_folder = self.cmis_client.get_or_create_other_folder()
        new_folder = self.cmis_client.create_folder("Folder", other_folder.objectId)

        child_folder = self.cmis_client.get_or_create_folder("ChildFolder", new_folder)

        self.assertEqual(child_folder.name, "ChildFolder")
        self.assertEqual(child_folder.parentId, new_folder.objectId)

        self.cmis_client.get_or_create_folder("ChildFolder", new_folder)

        new_folder_children = new_folder.get_children_folders()
        self.assertEqual(len(new_folder_children), 1)

    def test_get_or_create_zaak_folder(self):
        zaaktype = {
            "url": "https://openzaak.utrechtproeftuin.nl/catalogi/api/v1/zaaktypen/0119dd4e-7be9-477e-bccf-75023b1453c1",
            "identificatie": 1,
            "omschrijving": "Melding Openbare Ruimte",
            "object_type_id": f"{self.cmis_client.get_object_type_id_prefix('zaaktypefolder')}drc:zaaktypefolder",
        }
        zaak = {
            "url": "https://openzaak.utrechtproeftuin.nl/zaken/api/v1/zaken/random-zaak-uuid",
            "identificatie": "1bcfd0d6-c817-428c-a3f4-4047038c184d",
            "zaaktype": "https://openzaak.utrechtproeftuin.nl/catalogi/api/v1/zaaktypen/0119dd4e-7be9-477e-bccf-75023b1453c1",
            "bronorganisatie": "509381406",
            "object_type_id": f"{self.cmis_client.get_object_type_id_prefix('zaakfolder')}drc:zaakfolder",
        }

        zaak_folder = self.cmis_client.get_or_create_zaak_folder(zaaktype, zaak)
        zaak_parent = self.cmis_client.get_folder(object_id=zaak_folder.parentId)

        self.assertEqual(len(zaak_parent.get_children_folders()), 1)

        self.cmis_client.get_or_create_folder(zaak_folder.name, zaak_parent)

        self.assertEqual(len(zaak_parent.get_children_folders()), 1)

    def test_delete_object(self):
        gebruiksrechten = self.cmis_client.create_content_object(
            data={}, object_type="gebruiksrechten"
        )
        oio = self.cmis_client.create_content_object(data={}, object_type="oio")

        # Doesn't raise an exception, because the documents exist
        self.cmis_client.get_content_object(gebruiksrechten.uuid, "gebruiksrechten")
        self.cmis_client.get_content_object(oio.uuid, "oio")

        gebruiksrechten.delete_object()
        oio.delete_object()

        # Raises exception because the documents have been deleted
        with self.assertRaises(DocumentDoesNotExistError):
            self.cmis_client.get_content_object(
                gebruiksrechten.objectId, "gebruiksrechten"
            )
            self.cmis_client.get_content_object(oio.objectId, "oio")

    def test_get_parent_folders_of_gebruiksrechten(self):
        gebruiksrechten = self.cmis_client.create_content_object(
            data={}, object_type="gebruiksrechten"
        )
        parent_folders = gebruiksrechten.get_parent_folders()

        self.assertEqual(len(parent_folders), 1)
        # The object is created automatically in a temporary folder name after the current date
        self.assertEqual(parent_folders[0].name, "Related data")

    def test_move_oio_to_folder(self):
        other_folder = self.cmis_client.get_or_create_other_folder()
        new_folder = self.cmis_client.create_folder("Folder", other_folder.objectId)

        oio = self.cmis_client.create_content_object(data={}, object_type="oio")

        parent_folder = oio.get_parent_folders()[0]

        self.assertEqual(parent_folder.name, "Related data")

        moved_oio = oio.move_object(new_folder)

        parent_folder = moved_oio.get_parent_folders()[0]

        self.assertEqual(parent_folder.name, "Folder")

    @skipIf(
        os.getenv("CMIS_BINDING") != "WEBSERVICE",
        "Properties are built differently between bindings",
    )
    @override_settings(CMIS_URL_MAPPING_ENABLED=True)
    def test_create_properties_gebruiksrechten_webservice_mapping(self):
        from drc_cmis.webservice.drc_document import Gebruiksrechten

        current_datetime = timezone.now()

        data = {
            "informatieobject": "https://drc.utrechtproeftuin.nl/api/v1/enkelvoudiginformatieobjecten/d06f86e0-1c3a-49cf-b5cd-01c079cf8147",
            "startdatum": current_datetime,
            "omschrijving_voorwaarden": "Een hele set onredelijke voorwaarden",
        }

        properties = Gebruiksrechten.build_properties(data)
        self.assertEqual(
            properties["drc:gebruiksrechten__informatieobject"]["value"],
            "https://drc.nl/api/v1/enkelvoudiginformatieobjecten/d06f86e0-1c3a-49cf-b5cd-01c079cf8147",
        )
        self.assertEqual(
            properties["drc:gebruiksrechten__startdatum"]["value"],
            current_datetime.strftime("%Y-%m-%dT%H:%M:%S.000Z"),
        )
        self.assertEqual(
            properties["drc:gebruiksrechten__omschrijving_voorwaarden"]["value"],
            "Een hele set onredelijke voorwaarden",
        )
        self.assertNotIn(
            "drc:gebruiksrechten__uuid",
            properties,
        )

    @skipIf(
        os.getenv("CMIS_BINDING") != "WEBSERVICE",
        "Properties are built differently between bindings",
    )
    @override_settings(CMIS_URL_MAPPING_ENABLED=False)
    def test_create_properties_gebruiksrechten_webservice(self):
        from drc_cmis.webservice.drc_document import Gebruiksrechten

        current_datetime = timezone.now()

        data = {
            "informatieobject": "https://drc.utrechtproeftuin.nl/api/v1/enkelvoudiginformatieobjecten/d06f86e0-1c3a-49cf-b5cd-01c079cf8147",
            "startdatum": current_datetime,
            "omschrijving_voorwaarden": "Een hele set onredelijke voorwaarden",
        }

        properties = Gebruiksrechten.build_properties(data)
        self.assertEqual(
            properties["drc:gebruiksrechten__informatieobject"]["value"],
            "https://drc.utrechtproeftuin.nl/api/v1/enkelvoudiginformatieobjecten/d06f86e0-1c3a-49cf-b5cd-01c079cf8147",
        )
        self.assertEqual(
            properties["drc:gebruiksrechten__startdatum"]["value"],
            current_datetime.strftime("%Y-%m-%dT%H:%M:%S.000Z"),
        )
        self.assertEqual(
            properties["drc:gebruiksrechten__omschrijving_voorwaarden"]["value"],
            "Een hele set onredelijke voorwaarden",
        )
        self.assertNotIn(
            "drc:gebruiksrechten__uuid",
            properties,
        )

    @skipIf(
        os.getenv("CMIS_BINDING") != "WEBSERVICE",
        "Properties are built differently between bindings",
    )
    @override_settings(CMIS_URL_MAPPING_ENABLED=True)
    def test_create_properties_oio_webservice_mapping(self):
        from drc_cmis.webservice.drc_document import ObjectInformatieObject

        data = {
            "informatieobject": "https://drc.utrechtproeftuin.nl/api/v1/enkelvoudiginformatieobjecten/d06f86e0-1c3a-49cf-b5cd-01c079cf8147",
            "object_type": "besluit",
            "besluit": "https://openzaak.utrechtproeftuin.nl/besluiten/api/v1/besluiten/ba0a30d4-5b4d-464c-b5d3-855ad796492f",
        }

        properties = ObjectInformatieObject.build_properties(data)
        self.assertEqual(
            properties["drc:oio__informatieobject"]["value"],
            "https://drc.nl/api/v1/enkelvoudiginformatieobjecten/d06f86e0-1c3a-49cf-b5cd-01c079cf8147",
        )
        self.assertEqual(
            properties["drc:oio__object_type"]["value"],
            "besluit",
        )
        self.assertEqual(
            properties["drc:oio__besluit"]["value"],
            "https://bes.nl/api/v1/besluiten/ba0a30d4-5b4d-464c-b5d3-855ad796492f",
        )
        self.assertNotIn(
            "drc:oio__uuid",
            properties,
        )

    @skipIf(
        os.getenv("CMIS_BINDING") != "WEBSERVICE",
        "Properties are built differently between bindings",
    )
    @override_settings(CMIS_URL_MAPPING_ENABLED=False)
    def test_create_properties_oio_webservice(self):
        from drc_cmis.webservice.drc_document import ObjectInformatieObject

        data = {
            "informatieobject": "https://drc.utrechtproeftuin.nl/api/v1/enkelvoudiginformatieobjecten/d06f86e0-1c3a-49cf-b5cd-01c079cf8147",
            "object_type": "besluit",
            "besluit": "https://openzaak.utrechtproeftuin.nl/besluiten/api/v1/besluiten/ba0a30d4-5b4d-464c-b5d3-855ad796492f",
        }

        properties = ObjectInformatieObject.build_properties(data)
        self.assertEqual(
            properties["drc:oio__informatieobject"]["value"],
            "https://drc.utrechtproeftuin.nl/api/v1/enkelvoudiginformatieobjecten/d06f86e0-1c3a-49cf-b5cd-01c079cf8147",
        )
        self.assertEqual(
            properties["drc:oio__object_type"]["value"],
            "besluit",
        )
        self.assertEqual(
            properties["drc:oio__besluit"]["value"],
            "https://openzaak.utrechtproeftuin.nl/besluiten/api/v1/besluiten/ba0a30d4-5b4d-464c-b5d3-855ad796492f",
        )
        self.assertNotIn(
            "drc:oio__uuid",
            properties,
        )

    @skipIf(
        os.getenv("CMIS_BINDING") != "BROWSER",
        "Properties are built differently between bindings",
    )
    def test_create_properties_gebruiksrechten_browser(self):
        from drc_cmis.browser.drc_document import Gebruiksrechten

        current_datetime = timezone.now()

        data = {
            "informatieobject": "http://some.test.url/d06f86e0-1c3a-49cf-b5cd-01c079cf8147",
            "startdatum": current_datetime,
            "omschrijving_voorwaarden": "Een hele set onredelijke voorwaarden",
        }

        properties = Gebruiksrechten.build_properties(data)
        self.assertEqual(
            properties["drc:gebruiksrechten__informatieobject"],
            "http://some.test.url/d06f86e0-1c3a-49cf-b5cd-01c079cf8147",
        )
        self.assertEqual(
            properties["drc:gebruiksrechten__startdatum"],
            current_datetime.strftime("%Y-%m-%dT%H:%M:%S.000Z"),
        )
        self.assertEqual(
            properties["drc:gebruiksrechten__omschrijving_voorwaarden"],
            "Een hele set onredelijke voorwaarden",
        )
        self.assertNotIn(
            "drc:gebruiksrechten__uuid",
            properties,
        )

    @skipIf(
        os.getenv("CMIS_BINDING") != "BROWSER",
        "Properties are built differently between bindings",
    )
    def test_create_properties_oio_browser(self):
        from drc_cmis.browser.drc_document import ObjectInformatieObject

        data = {
            "informatieobject": "http://some.test.url/d06f86e0-1c3a-49cf-b5cd-01c079cf8147",
            "object_type": "besluit",
            "besluit": "http://another.test.url/",
        }

        properties = ObjectInformatieObject.build_properties(data)
        self.assertEqual(
            properties["drc:oio__informatieobject"],
            "http://some.test.url/d06f86e0-1c3a-49cf-b5cd-01c079cf8147",
        )
        self.assertEqual(
            properties["drc:oio__object_type"],
            "besluit",
        )
        self.assertEqual(
            properties["drc:oio__besluit"],
            "http://another.test.url/",
        )
        self.assertNotIn(
            "drc:oio__uuid",
            properties,
        )


class CMISFolderTests(DMSMixin, TestCase):
    @classmethod
    def setUpTestData(cls):
        super().setUpTestData()

        config = CMISConfig.get_solo()

        UrlMapping.objects.create(
            long_pattern="https://openzaak.utrechtproeftuin.nl/zaken",
            short_pattern="https://zak.nl",
            config=config,
        )
        UrlMapping.objects.create(
            long_pattern="https://openzaak.utrechtproeftuin.nl/catalogi",
            short_pattern="https://cat.nl",
            config=config,
        )

    def test_get_children_folders(self):
        other_folder = self.cmis_client.get_or_create_other_folder()
        self.cmis_client.create_folder("TestFolder1", other_folder.objectId)
        self.cmis_client.create_folder("TestFolder2", other_folder.objectId)
        self.cmis_client.create_folder("TestFolder3", other_folder.objectId)

        children = other_folder.get_children_folders()

        self.assertEqual(len(children), 3)
        expected_children = ["TestFolder1", "TestFolder2", "TestFolder3"]
        for folder in children:
            self.assertIn(folder.name, expected_children)

    def test_delete_tree(self):
        other_folder = self.cmis_client.get_or_create_other_folder()
        first_child = self.cmis_client.create_folder(
            "FirstChildFolder", other_folder.objectId
        )

        test_folder1 = self.cmis_client.create_folder(
            "TestFolder1", first_child.objectId
        )
        test_folder2 = self.cmis_client.create_folder(
            "TestFolder2", first_child.objectId
        )
        test_folder3 = self.cmis_client.create_folder(
            "TestFolder3", first_child.objectId
        )

        base_children = other_folder.get_children_folders()
        child_children = first_child.get_children_folders()

        self.assertEqual(len(base_children), 1)
        self.assertEqual(len(child_children), 3)

        first_child.delete_tree()

        base_children = other_folder.get_children_folders()
        self.assertEqual(len(base_children), 0)

        with self.assertRaises(FolderDoesNotExistError):
            self.cmis_client.get_folder(first_child.objectId)
            self.cmis_client.get_folder(test_folder1.objectId)
            self.cmis_client.get_folder(test_folder2.objectId)
            self.cmis_client.get_folder(test_folder3.objectId)

    @skipIf(
        os.getenv("CMIS_BINDING") != "WEBSERVICE",
        "The properties are built differently with different bindings",
    )
    @override_settings(CMIS_URL_MAPPING_ENABLED=True)
    def test_build_zaakfolder_properties_webservice_mapping(self):

        from drc_cmis.webservice.drc_document import ZaakFolder

        properties = {
            "object_type_id": "F:drc:zaakfolder",
            "url": "https://openzaak.utrechtproeftuin.nl/zaken/api/v1/zaken/random-zaak-uuid",
            "identificatie": "1bcfd0d6-c817-428c-a3f4-4047038c184d",
            "zaaktype": "https://openzaak.utrechtproeftuin.nl/catalogi/api/v1/zaaktypen/0119dd4e-7be9-477e-bccf-75023b1453c1",
            "bronorganisatie": "509381406",
        }

        built_properties = ZaakFolder.build_properties(data=properties)

        self.assertIn("cmis:objectTypeId", built_properties)

        for prop_name, prop_dict in built_properties.items():
            self.assertIn("type", prop_dict)
            self.assertIn("value", prop_dict)

            converted_prop_name = prop_name.split("__")[-1]
            if converted_prop_name in properties:
                if converted_prop_name == "url":
                    self.assertEqual(
                        "https://zak.nl/api/v1/zaken/random-zaak-uuid",
                        prop_dict["value"],
                    )
                elif converted_prop_name == "zaaktype":
                    self.assertEqual(
                        "https://cat.nl/api/v1/zaaktypen/0119dd4e-7be9-477e-bccf-75023b1453c1",
                        prop_dict["value"],
                    )
                else:
                    self.assertEqual(
                        properties[converted_prop_name], prop_dict["value"]
                    )

        self.assertEqual(
            built_properties["cmis:objectTypeId"]["value"], "F:drc:zaakfolder"
        )
        self.assertEqual(built_properties["cmis:objectTypeId"]["type"], "propertyId")

    @skipIf(
        os.getenv("CMIS_BINDING") != "WEBSERVICE",
        "The properties are built differently with different bindings",
    )
    @override_settings(CMIS_URL_MAPPING_ENABLED=False)
    def test_build_zaakfolder_properties_webservice(self):

        from drc_cmis.webservice.drc_document import ZaakFolder

        properties = {
            "object_type_id": "F:drc:zaakfolder",
            "url": "https://openzaak.utrechtproeftuin.nl/zaken/api/v1/zaken/random-zaak-uuid",
            "identificatie": "1bcfd0d6-c817-428c-a3f4-4047038c184d",
            "zaaktype": "https://openzaak.utrechtproeftuin.nl/catalogi/api/v1/zaaktypen/0119dd4e-7be9-477e-bccf-75023b1453c1",
            "bronorganisatie": "509381406",
        }

        built_properties = ZaakFolder.build_properties(data=properties)

        self.assertIn("cmis:objectTypeId", built_properties)

        for prop_name, prop_dict in built_properties.items():
            self.assertIn("type", prop_dict)
            self.assertIn("value", prop_dict)

            converted_prop_name = prop_name.split("__")[-1]
            if converted_prop_name in properties:
                self.assertEqual(properties[converted_prop_name], prop_dict["value"])

        self.assertEqual(
            built_properties["cmis:objectTypeId"]["value"], "F:drc:zaakfolder"
        )
        self.assertEqual(built_properties["cmis:objectTypeId"]["type"], "propertyId")

    @skipIf(
        os.getenv("CMIS_BINDING") != "WEBSERVICE",
        "The properties are built differently with different bindings",
    )
    @override_settings(CMIS_URL_MAPPING_ENABLED=True)
    def test_build_zaaktypefolder_properties_webservice_mapping(self):

        from drc_cmis.webservice.drc_document import ZaakTypeFolder

        properties = {
            "object_type_id": "F:drc:zaaktypefolder",
            "url": "https://openzaak.utrechtproeftuin.nl/catalogi/api/v1/zaaktypen/random-zaak-uuid",
            "identificatie": "1bcfd0d6-c817-428c-a3f4-4047038c184d",
            "omschrijving": "Melding Openbare Ruimte",
        }

        built_properties = ZaakTypeFolder.build_properties(data=properties)

        self.assertIn("cmis:objectTypeId", built_properties)

        for prop_name, prop_dict in built_properties.items():
            self.assertIn("type", prop_dict)
            self.assertIn("value", prop_dict)

            converted_prop_name = prop_name.split("__")[-1]
            if converted_prop_name in properties:
                if converted_prop_name == "url":
                    self.assertEqual(
                        "https://cat.nl/api/v1/zaaktypen/random-zaak-uuid",
                        prop_dict["value"],
                    )
                else:
                    self.assertEqual(
                        properties[converted_prop_name], prop_dict["value"]
                    )

        self.assertEqual(
            built_properties["cmis:objectTypeId"]["value"], "F:drc:zaaktypefolder"
        )
        self.assertEqual(built_properties["cmis:objectTypeId"]["type"], "propertyId")

    @skipIf(
        os.getenv("CMIS_BINDING") != "WEBSERVICE",
        "The properties are built differently with different bindings",
    )
    @override_settings(CMIS_URL_MAPPING_ENABLED=False)
    def test_build_zaaktypefolder_properties_webservice(self):

        from drc_cmis.webservice.drc_document import ZaakTypeFolder

        properties = {
            "object_type_id": "F:drc:zaaktypefolder",
            "url": "https://openzaak.utrechtproeftuin.nl/catalogi/api/v1/zaaktypen/random-zaak-uuid",
            "identificatie": "1bcfd0d6-c817-428c-a3f4-4047038c184d",
            "omschrijving": "Melding Openbare Ruimte",
        }

        built_properties = ZaakTypeFolder.build_properties(data=properties)

        self.assertIn("cmis:objectTypeId", built_properties)

        for prop_name, prop_dict in built_properties.items():
            self.assertIn("type", prop_dict)
            self.assertIn("value", prop_dict)

            converted_prop_name = prop_name.split("__")[-1]
            if converted_prop_name in properties:
                self.assertEqual(properties[converted_prop_name], prop_dict["value"])

        self.assertEqual(
            built_properties["cmis:objectTypeId"]["value"], "F:drc:zaaktypefolder"
        )
        self.assertEqual(built_properties["cmis:objectTypeId"]["type"], "propertyId")<|MERGE_RESOLUTION|>--- conflicted
+++ resolved
@@ -318,12 +318,9 @@
         data = {
             "creatiedatum": datetime.date(2020, 7, 27),
             "titel": "detailed summary",
-<<<<<<< HEAD
             "beschrijving": "beschrijving 1",
-=======
             "link": "http://a.link",
             "bestandsnaam": "filename.txt",
->>>>>>> de1c7f19
         }
         content = io.BytesIO(b"Content before update")
         document = self.cmis_client.create_document(
@@ -337,12 +334,9 @@
             datetime.date(2020, 7, 27).strftime("%Y-%m-%d"),
         )
         self.assertEqual(document.titel, "detailed summary")
-<<<<<<< HEAD
-=======
         self.assertEqual(document.link, "http://a.link")
         self.assertEqual("text/plain", document.contentStreamMimeType)
 
->>>>>>> de1c7f19
         posted_content = document.get_content_stream()
         content.seek(0)
         self.assertEqual(posted_content.read(), content.read())
@@ -350,6 +344,7 @@
         # Updating the document
         new_properties = {
             "beschrijving": "beschrijving 2",
+            "link": "http://an.updated.link",
         }
         new_content = io.BytesIO(b"Content after update")
         data = document.build_properties(new_properties, new=False)
@@ -359,12 +354,9 @@
         updated_pwc = pwc.update_properties(properties=data)
 
         updated_document = updated_pwc.checkin("Testing properties update")
-<<<<<<< HEAD
         self.assertEqual(updated_document.beschrijving, "beschrijving 2")
-=======
 
         self.assertEqual(updated_document.link, "http://an.updated.link")
->>>>>>> de1c7f19
         self.assertNotEqual(updated_document.versionLabel, document.versionLabel)
         updated_content = updated_document.get_content_stream()
         content.seek(0)
