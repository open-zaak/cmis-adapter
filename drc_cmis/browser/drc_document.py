import datetime
import logging
import mimetypes
import uuid
from datetime import date
from io import BytesIO
from typing import List, Optional, Union

from django.utils import timezone

import pytz

from drc_cmis.utils.mapper import (
    DOCUMENT_MAP,
    GEBRUIKSRECHTEN_MAP,
    OBJECTINFORMATIEOBJECT_MAP,
    ZAAK_MAP,
    ZAAKTYPE_MAP,
    mapper,
)
from drc_cmis.utils.query import CMISQuery
from drc_cmis.utils.utils import extract_latest_version, get_random_string

from .request import CMISRequest

logger = logging.getLogger(__name__)


class CMISBaseObject(CMISRequest):
    name_map = None
    type_name = None
    type_class = None

    def __init__(self, data):
        super().__init__()
        self.data = data

        # Convert any timestamps to datetime objects
        properties = data.get("properties", {})
        for prop_name, prop_details in properties.items():
            if prop_details["type"] == "datetime" and prop_details["value"] is not None:
                prop_details["value"] = timezone.make_aware(
                    datetime.datetime.fromtimestamp(int(prop_details["value"]) / 1000),
                    pytz.timezone(self.time_zone),
                )

        self.properties = properties

    def __getattr__(self, name: str):
        try:
            return super(CMISRequest, self).__getattribute__(name)
        except AttributeError:
            pass

        if name in self.properties:
            return self.properties[name]["value"]

        convert_name = f"cmis:{name}"
        if convert_name in self.properties:
            return self.properties[convert_name]["value"]

        convert_name = f"drc:{name}"
        if self.name_map is not None and name in self.name_map:
            convert_name = self.name_map.get(name)

        if convert_name not in self.properties:
            raise AttributeError(f"No property '{convert_name}'")

        return self.properties[convert_name]["value"]

    @classmethod
    def build_properties(cls, data: dict) -> dict:
        """Construct property dictionary."""

        props = {}
        for key, value in data.items():
            prop_name = mapper(key, type=cls.type_name)
            if not prop_name:
                logger.debug("CMIS_ADAPTER: No property name found for key '%s'", key)
                continue
            if value is not None:
                if isinstance(value, datetime.date) or isinstance(value, datetime.date):
                    value = value.strftime("%Y-%m-%dT%H:%M:%S.000Z")
                props[prop_name] = str(value)

        return props


class CMISContentObject(CMISBaseObject):
    def delete_object(self):
        """Delete all versions of an object"""
        data = {"objectId": self.objectId, "cmisaction": "delete"}
        logger.debug("CMIS_ADAPTER: delete_object: request data: %s", data)
        json_response = self.post_request(self.root_folder_url, data=data)
        logger.debug("CMIS_ADAPTER: delete_object: response data: %s", json_response)
        return json_response

    def get_parent_folders(self) -> List["Folder"]:
        """Get the parent folders of an object.

        An object has multiple parent folders if it has been multifiled.
        """
        params = {
            "objectId": self.objectId,
            "cmisselector": "parents",
        }
        logger.debug("CMIS_ADAPTER: get_parent_folders: request params: %s", params)

        json_response = self.get_request(self.root_folder_url, params=params)
        logger.debug(
            "CMIS_ADAPTER: get_parent_folders: response data: %s", json_response
        )
        return self.get_all_objects(json_response, Folder)

    def move_object(self, target_folder: "Folder"):
        source_folder = self.get_parent_folders()[0]

        data = {
            "objectId": self.objectId,
            "cmisaction": "move",
            "sourceFolderId": source_folder.objectId,
            "targetFolderId": target_folder.objectId,
        }

        logger.debug("CMIS_ADAPTER: move_object: request data: %s", data)

        # invoke the URL
        json_response = self.post_request(self.root_folder_url, data=data)
        logger.debug("CMIS_ADAPTER: move_object: response data: %s", json_response)
        self.data = json_response
        self.properties = json_response.get("properties")
        return self

    def _update_properties(self, properties: dict) -> "CMISContentObject":
        data = {"objectId": self.objectId, "cmisaction": "update"}
        prop_count = 0
        for prop_key, prop_value in properties.items():
            # Skip property because update is not allowed
            if prop_key == "cmis:objectTypeId":
                continue

            if isinstance(prop_value, date):
                prop_value = prop_value.strftime("%Y-%m-%dT%H:%I:%S.000Z")

            data["propertyId[%s]" % prop_count] = prop_key
            data["propertyValue[%s]" % prop_count] = prop_value
            prop_count += 1
        logger.debug("CMIS_ADAPTER: update_properties: request data: %s", data)

        # invoke the URL
        json_response = self.post_request(self.root_folder_url, data=data)
        logger.debug(
            "CMIS_ADAPTER: update_properties: response data: %s", json_response
        )
        self.data = json_response
        self.properties = json_response.get("properties")

        return self


class Document(CMISContentObject):
    table = "drc:document"
    name_map = DOCUMENT_MAP

    @classmethod
    def build_properties(
        cls, data: dict, new: bool = True, identification: str = ""
    ) -> dict:

        props = {}
        for key, value in data.items():
            prop_name = mapper(key, type="document")
            if not prop_name:
                logger.debug("CMIS_ADAPTER: No property name found for key '%s'", key)
                continue
            props[prop_name] = value

        # For documents that are not new, the uuid shouldn't be written
        props.pop(mapper("uuid"), None)

        if new:
            # increase likelihood of uniqueness of title by appending a random string
            title, suffix = data.get("titel"), get_random_string()
            if title is not None:
                props["cmis:name"] = f"{title}-{suffix}"

            # make sure the identification is set, but _only_ for newly created documents.
            # identificatie is immutable once the document is created
            if identification:
                prop_name = mapper("identificatie")
                props[prop_name] = identification

            # For new documents, the uuid needs to be set
            props[mapper("uuid", type="document")] = str(uuid.uuid4())

        return props

    def checkout(self):
        data = {"objectId": self.objectId, "cmisaction": "checkOut"}
        logger.debug("CMIS_ADAPTER: checkout: request data: %s", data)
        json_response = self.post_request(self.root_folder_url, data=data)
        logger.debug("CMIS_ADAPTER: checkout: response data: %s", json_response)
        return Document(json_response)

<<<<<<< HEAD
    def update_properties(self, properties: dict, content: Optional[BytesIO] = None):
        if content is not None:
            self.set_content_stream(content)

        return self._update_properties(properties)
=======
    def update_content(self, content: BytesIO, filename: Optional[str] = None):
        self.set_content_stream(content, filename)

    def update_properties(self, properties: dict):
        data = {"objectId": self.objectId, "cmisaction": "update"}
        prop_count = 0
        for prop_key, prop_value in properties.items():
            # Skip property because update is not allowed
            if prop_key == "cmis:objectTypeId":
                continue

            if isinstance(prop_value, date):
                prop_value = prop_value.strftime("%Y-%m-%dT%H:%I:%S.000Z")

            data["propertyId[%s]" % prop_count] = prop_key
            data["propertyValue[%s]" % prop_count] = prop_value
            prop_count += 1
        logger.debug("CMIS_ADAPTER: update_properties: request data: %s", data)

        # invoke the URL
        json_response = self.post_request(self.root_folder_url, data=data)
        logger.debug(
            "CMIS_ADAPTER: update_properties: response data: %s", json_response
        )
        self.data = json_response
        self.properties = json_response.get("properties")

        return self
>>>>>>> de1c7f19

    def get_private_working_copy(self) -> Union["Document", None]:
        """
        Retrieve the private working copy version of a document.
        """
        logger.debug(
            "CMIS_ADAPTER: Fetching the PWC for the current document (UUID '%s')",
            self.uuid,
        )

        if self.versionSeriesCheckedOutId is None:
            all_versions = self.get_all_versions()
            for document in all_versions:
                if document.versionLabel == "pwc":
                    return document
        else:
            # http://docs.oasis-open.org/cmis/CMIS/v1.1/os/CMIS-v1.1-os.html#x1-5590004
            params = {
                "cmisselector": "object",  # get the object rather than the content
                "objectId": self.versionSeriesCheckedOutId,
            }
            logger.debug(
                "CMIS_ADAPTER: get_private_working_copy: request params: %s", params
            )

            data = self.get_request(self.root_folder_url, params)
            logger.debug(
                "CMIS_ADAPTER: get_private_working_copy: response data: %s", data
            )
            return type(self)(data)

    def get_latest_version(self):
        """Get the latest version or the PWC"""
        query = CMISQuery("SELECT * FROM drc:document WHERE drc:document__uuid = '%s'")

        data = {
            "cmisaction": "query",
            "statement": query(self.uuid),
        }
        logger.debug("CMIS_ADAPTER: get_latest_version: request data: %s", data)
        json_response = self.post_request(self.base_url, data)
        logger.debug(
            "CMIS_ADAPTER: get_latest_version: response data: %s", json_response
        )

        return extract_latest_version(type(self), json_response.get("results"))

    def checkin(self, checkin_comment, major=True):
        props = {
            "objectId": self.objectId,
            "cmisaction": "checkIn",
            "checkinComment": checkin_comment,
            "major": major,
        }
        logger.debug("CMIS_ADAPTER: checkin: request data: %s", props)

        # invoke the URL
        json_response = self.post_request(self.root_folder_url, props)
        logger.debug("CMIS_ADAPTER: checkin: response data: %s", json_response)
        return Document(json_response)

    def set_content_stream(self, content_file: BytesIO, filename: Optional[str] = None):
        data = {"objectId": self.objectId, "cmisaction": "setContent"}

        mimetype = None
        # need to determine the mime type
        if filename:
            mimetype, _encoding = mimetypes.guess_type(
                filename
            )  # If the extension is not recognised, mimetype is None

        if not mimetype:
            mimetype = "application/binary"

        files = {self.name: (self.name, content_file, mimetype)}
        logger.debug("CMIS_ADAPTER: set_content_stream: request data: %s", data)

        json_response = self.post_request(self.root_folder_url, data=data, files=files)
        logger.debug(
            "CMIS_ADAPTER: set_content_stream: response data: %s", json_response
        )
        return Document(json_response)

    def get_content_stream(self) -> BytesIO:
        params = {"objectId": self.objectId, "cmisaction": "content"}
        logger.debug("CMIS_ADAPTER: get_content_stream: request params: %s", params)
        file_content = self.get_request(self.root_folder_url, params=params)
        logger.debug(
            "CMIS_ADAPTER: get_content_stream: retrieved file length %i",
            len(file_content),
        )
        return BytesIO(file_content)

    def get_all_versions(self) -> List["Document"]:
        """
        Retrieve all versions for a given document.

        Versions are ordered by most-recent first based on cmis:creationDate. If there
        is a PWC, it shall be the first object.

        http://docs.oasis-open.org/cmis/CMIS/v1.1/errata01/os/CMIS-v1.1-errata01-os-complete.html#x1-3440006
        """

        params = {"objectId": self.objectId, "cmisselector": "versions"}
        logger.debug("CMIS_ADAPTER: get_all_versions: request params: %s", params)
        all_versions = self.get_request(self.root_folder_url, params=params)
        logger.debug("CMIS_ADAPTER: get_all_versions: response data: %s", all_versions)
        return [Document(data) for data in all_versions]

    def delete_object(self) -> None:
        """
        Permanently delete the object from the CMIS store, with all its versions.

        By default, all versions should be deleted according to the CMIS standard. If
        the document is currently locked (i.e. there is a private working copy), we need
        to cancel that checkout first.
        """
        latest_version = self.get_latest_version()
        if latest_version.isVersionSeriesCheckedOut:
            cancel_checkout_data = {
                "cmisaction": "cancelCheckout",
                "objectId": latest_version.objectId,
            }
            logger.debug(
                "CMIS_ADAPTER: delete_object: request data: %s", cancel_checkout_data
            )

            response = self.post_request(
                self.root_folder_url, data=cancel_checkout_data
            )

            logger.debug("CMIS_ADAPTER: delete_object: response data: %s", response)

            refreshed_document = self.get_latest_version()
            return refreshed_document.delete_object()
        return super().delete_object()


class Gebruiksrechten(CMISContentObject):
    table = "drc:gebruiksrechten"
    name_map = GEBRUIKSRECHTEN_MAP
    type_name = "gebruiksrechten"

    def update_properties(self, properties: dict) -> "Gebruiksrechten":
        """
        Update the properties of an existing gebruiksrechten.

        :param properties: dict, the new properties
        :return: Updated gebruiksrechten
        """
        return self._update_properties(properties)


class ObjectInformatieObject(CMISContentObject):
    table = "drc:oio"
    name_map = OBJECTINFORMATIEOBJECT_MAP
    type_name = "oio"


class Folder(CMISBaseObject):
    table = "cmis:folder"

    def get_children_folders(self, child_type: Union[str, dict] = None) -> List:
        """Get all the folders in the current folder

        :param child_type: str or dict, Contains the object type ID of the children folders to retrieve.
        If it is a dict, then the child type is the value of the key "value".
        """

        if child_type is not None:
            if isinstance(child_type, dict):
                object_type_id = child_type["value"]
            else:
                object_type_id = child_type

            # Alfresco case: the object type ID has an extra prefix (F:drc:zaakfolder, instead of drc:zaakfolder)
            # The prefix needs to be removed for the query
            if len(object_type_id.split(":")) > 2:
                object_type_id = ":".join(object_type_id.split(":")[1:])
        else:
            object_type_id = "cmis:folder"

        data = {
            "cmisaction": "query",
            "statement": f"SELECT * FROM {object_type_id} WHERE IN_FOLDER('{self.objectId}')",
        }
        logger.debug("CMIS_ADAPTER: get_children_folders: request data: %s", data)
        json_response = self.post_request(self.base_url, data=data)
        logger.debug(
            "CMIS_ADAPTER: get_children_folders: response data: %s", json_response
        )
        return self.get_all_results(json_response, Folder)

    def delete_tree(self, **kwargs):
        data = {"objectId": self.objectId, "cmisaction": "deleteTree"}
        logger.debug("CMIS_ADAPTER: delete_tree: request data: %s", data)
        json_response = self.post_request(self.root_folder_url, data=data)
        logger.debug("CMIS_ADAPTER: delete_tree: response data: %s", json_response)


class ZaakTypeFolder(CMISBaseObject):
    table = "drc:zaaktypefolder"
    name_map = ZAAKTYPE_MAP
    type_name = "zaaktype"


class ZaakFolder(CMISBaseObject):
    table = "drc:zaakfolder"
    name_map = ZAAK_MAP
    type_name = "zaak"<|MERGE_RESOLUTION|>--- conflicted
+++ resolved
@@ -202,42 +202,11 @@
         logger.debug("CMIS_ADAPTER: checkout: response data: %s", json_response)
         return Document(json_response)
 
-<<<<<<< HEAD
-    def update_properties(self, properties: dict, content: Optional[BytesIO] = None):
-        if content is not None:
-            self.set_content_stream(content)
-
-        return self._update_properties(properties)
-=======
     def update_content(self, content: BytesIO, filename: Optional[str] = None):
         self.set_content_stream(content, filename)
 
     def update_properties(self, properties: dict):
-        data = {"objectId": self.objectId, "cmisaction": "update"}
-        prop_count = 0
-        for prop_key, prop_value in properties.items():
-            # Skip property because update is not allowed
-            if prop_key == "cmis:objectTypeId":
-                continue
-
-            if isinstance(prop_value, date):
-                prop_value = prop_value.strftime("%Y-%m-%dT%H:%I:%S.000Z")
-
-            data["propertyId[%s]" % prop_count] = prop_key
-            data["propertyValue[%s]" % prop_count] = prop_value
-            prop_count += 1
-        logger.debug("CMIS_ADAPTER: update_properties: request data: %s", data)
-
-        # invoke the URL
-        json_response = self.post_request(self.root_folder_url, data=data)
-        logger.debug(
-            "CMIS_ADAPTER: update_properties: response data: %s", json_response
-        )
-        self.data = json_response
-        self.properties = json_response.get("properties")
-
-        return self
->>>>>>> de1c7f19
+        return self._update_properties(properties)
 
     def get_private_working_copy(self) -> Union["Document", None]:
         """
