from django.conf import settings
from django.contrib import admin
from django.http import JsonResponse
from django.urls import path
from django.utils.translation import ugettext_lazy as _
from django.views import View

from solo.admin import SingletonModelAdmin

from .forms import CMISConfigAdminForm, UrlMappingInlineFormSet
from .models import CMISConfig, UrlMapping


class CMISConnectionJSONView(View):
    """Retrieve the vendor of the DMS behind the CMIS-connection."""

    model_admin = None

    def _get_status(self):
        """Retrieve the vendor from the CMIS repository."""
        cmis_config = CMISConfig.get_solo()
        if not cmis_config or not cmis_config.client_url:
            return _("N/A")

        try:
            from .client_builder import get_cmis_client

            return _("OK ({})").format(get_cmis_client().vendor)
        except KeyError:
            return _("Error: Unable to retrieve vendor)")
        except Exception as e:
            return _("Error: {}").format(e)

    def get(self, request, *args, **kwargs):
        """Return a JSON response showing the vendor or an error message."""
        if not self.has_perm(request):
            return JsonResponse({"error": "403 Forbidden"}, status=403)

        return JsonResponse({"status": self._get_status()})

    def has_perm(self, request, obj=None):
        """Check if user has permission to access the related model."""
        return self.model_admin.has_view_permission(request, obj=obj)


class UrlMappingAdmin(admin.TabularInline):
    model = UrlMapping
    formset = UrlMappingInlineFormSet
    can_delete = False
    extra = 1

    def has_change_permission(self, request, obj=None):
        return False


@admin.register(CMISConfig)
class CMISConfigAdmin(SingletonModelAdmin):
    inlines = [UrlMappingAdmin]
    change_form_template = "configuration_form.html"
    form = CMISConfigAdminForm

    readonly_fields = [
        "cmis_connection",
        "cmis_url_mapping_enabled",
    ]
    fieldsets = [
        (
            _("General"),
            {"fields": ("cmis_connection",)},
        ),
        (
            _("DMS Credentials"),
            {
                "fields": (
<<<<<<< HEAD
                    "client_url",
                    "binding",
                    "time_zone",
                    "main_repo_id",
                    "zaak_folder_path",
                    "other_folder_path",
=======
                    "client_user",
                    "client_password",
>>>>>>> ae437ee0
                )
            },
        ),
        (
            _("Configuration"),
            {
                "fields": (
                    "client_url",
                    "binding",
                    "time_zone",
                    "zaak_folder_path",
                    "other_folder_path",
                    "cmis_url_mapping_enabled",
                )
            },
        ),
    ]

    class Media:
        js = ("drc_cmis/js/cmis_config.js",)

    def get_urls(self):
        urls = super().get_urls()
        extra_urls = [
            path(
                "api/connection",
                self.admin_site.admin_view(self.cmis_connection_view),
                name="cmisconfig_api_connection",
            )
        ]
        return extra_urls + urls

    def cmis_connection_view(self, request):
        return CMISConnectionJSONView.as_view(model_admin=self)(request)

    def cmis_connection(self, obj=None):
        return "..."

    def cmis_url_mapping_enabled(self, obj=None):
        return settings.CMIS_URL_MAPPING_ENABLED

    cmis_connection.short_description = _("CMIS connection")

    cmis_url_mapping_enabled.short_description = _("URL Mapping enabled")
    cmis_url_mapping_enabled.boolean = True<|MERGE_RESOLUTION|>--- conflicted
+++ resolved
@@ -72,17 +72,8 @@
             _("DMS Credentials"),
             {
                 "fields": (
-<<<<<<< HEAD
-                    "client_url",
-                    "binding",
-                    "time_zone",
-                    "main_repo_id",
-                    "zaak_folder_path",
-                    "other_folder_path",
-=======
                     "client_user",
                     "client_password",
->>>>>>> ae437ee0
                 )
             },
         ),
@@ -93,6 +84,7 @@
                     "client_url",
                     "binding",
                     "time_zone",
+                    "main_repo_id",
                     "zaak_folder_path",
                     "other_folder_path",
                     "cmis_url_mapping_enabled",
