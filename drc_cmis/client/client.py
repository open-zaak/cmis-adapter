--- conflicted
+++ resolved
@@ -640,7 +640,6 @@
 
     def get_cmis_oio(self, filters):
 
-<<<<<<< HEAD
         if filters.get('uuid') is not None:
             try:
                 results = [self.get_a_cmis_oio(filters.get('uuid'))]
@@ -658,16 +657,6 @@
                     'has_prev': False,
                     'results': results,
                 }
-=======
-        if filters.get("uuid") is not None:
-            results = [self.get_a_cmis_oio(filters.get("uuid"))]
-            return {
-                "has_next": False,
-                "total_count": 1,
-                "has_prev": False,
-                "results": results,
-            }
->>>>>>> 083e8157
         elif len(filters) == 0:
             query = "SELECT * FROM drc:oio"
         else:
