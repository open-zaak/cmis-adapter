--- conflicted
+++ resolved
@@ -215,20 +215,14 @@
             cmis_action="updateProperties",
             object_id=self.objectId,
         )
-        logger.debug(
-            "update_properties: SOAP updateProperties request: %s",
-            soap_envelope.toxml(),
-        )
+        logger.debug(soap_envelope.toprettyxml())
 
         soap_response = self.request(
             "ObjectService",
             soap_envelope=soap_envelope.toxml(),
         )
-        logger.debug(
-            "update_properties: SOAP updateProperties response: %s", soap_response
-        )
-
-        xml_response = extract_xml_from_soap(soap_response)
+        xml_response = extract_xml_from_soap(soap_response)
+        logger.debug(pretty_xml(xml_response))
         extracted_data = extract_object_properties_from_xml(
             xml_response, "updateProperties"
         )[0]
@@ -250,20 +244,13 @@
             object_id=object_id,
             cmis_action="getObject",
         )
-        logger.debug(
-            "CMIS_ADAPTER: get_content_object: SOAP getObject request: %s",
-            soap_envelope.toxml(),
-        )
+        logger.debug(soap_envelope.toprettyxml())
 
         soap_response = self.request(
             "ObjectService", soap_envelope=soap_envelope.toxml()
         )
-        logger.debug(
-            "CMIS_ADAPTER: get_content_object: SOAP getObject response: %s",
-            soap_response,
-        )
-
-        xml_response = extract_xml_from_soap(soap_response)
+        xml_response = extract_xml_from_soap(soap_response)
+        logger.debug(pretty_xml(xml_response))
         extracted_data = extract_object_properties_from_xml(xml_response, "getObject")[
             0
         ]
@@ -364,28 +351,7 @@
         :param object_id: string, objectId of the document
         :return: Document
         """
-<<<<<<< HEAD
-        soap_envelope = make_soap_envelope(
-            auth=(self.user, self.password),
-            repository_id=self.main_repo_id,
-            object_id=object_id,
-            cmis_action="getObject",
-        )
-        logger.debug(soap_envelope.toprettyxml())
-
-        soap_response = self.request(
-            "ObjectService", soap_envelope=soap_envelope.toxml()
-        )
-        xml_response = extract_xml_from_soap(soap_response)
-        logger.debug(pretty_xml(xml_response))
-        extracted_data = extract_object_properties_from_xml(xml_response, "getObject")[
-            0
-        ]
-
-        return type(self)(extracted_data)
-=======
         return self.get_content_object(object_id=object_id, object_type=type(self))
->>>>>>> 652f9a34
 
     def checkout(self) -> "Document":
         """Checkout a private working copy of the document"""
@@ -471,30 +437,8 @@
         if content is not None:
             self.set_content_stream(content)
 
-<<<<<<< HEAD
-        soap_envelope = make_soap_envelope(
-            auth=(self.user, self.password),
-            repository_id=self.main_repo_id,
-            properties=properties,
-            cmis_action="updateProperties",
-            object_id=self.objectId,
-        )
-        logger.debug(soap_envelope.toprettyxml())
-
-        soap_response = self.request(
-            "ObjectService",
-            soap_envelope=soap_envelope.toxml(),
-        )
-        xml_response = extract_xml_from_soap(soap_response)
-        logger.debug(pretty_xml(xml_response))
-        extracted_data = extract_object_properties_from_xml(
-            xml_response, "updateProperties"
-        )[0]
-        return self.get_document(extracted_data["properties"]["objectId"]["value"])
-=======
         updated_properties = self._update_properties(properties)
         return self.get_document(updated_properties["properties"]["objectId"]["value"])
->>>>>>> 652f9a34
 
     def get_content_stream(self) -> BytesIO:
         soap_envelope = make_soap_envelope(
