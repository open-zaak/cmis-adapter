--- conflicted
+++ resolved
@@ -87,7 +87,8 @@
             )
 
             xml_response = extract_xml_from_soap(soap_response)
-<<<<<<< HEAD
+            logger.debug(pretty_xml(xml_response))
+
             all_repositories_ids = extract_repository_ids_from_xml(xml_response)
 
             # If no main repository ID is configured, take the ID of the first repository returned.
@@ -100,11 +101,6 @@
                     )
 
                 self._main_repo_id = configured_main_repo_id
-=======
-            logger.debug(pretty_xml(xml_response))
-
-            self._main_repo_id = extract_repository_id_from_xml(xml_response)
->>>>>>> e2220c95
 
         return self._main_repo_id
 
