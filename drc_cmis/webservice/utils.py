import logging
import re
import uuid
from datetime import timedelta
from io import BytesIO
from typing import List, Optional, Tuple
from xml.dom import minidom

from django.utils import timezone

from cmislib.util import parsePropValue

from drc_cmis.models import UrlMapping

logger = logging.getLogger(__name__)


def extract_object_properties_from_xml(xml_data: str, cmis_action: str) -> List[dict]:
    """Extract properties returned in a XML SOAP response.

    Function adapted from cmislib. It parses a XML response and extracts properties to a dictionary.
    The dictionary has format

    {"properties":
        {"property_name_1": {"value": "property_value_1"}, "property_name_2": {"value": "property_value_2"}}
    }

    so that it is in the same format as when the browser binding is used.
    For each document/folder in the response, a dictionary is created.
    All the dictionaries are then combined to a list.

    :param xml_data: string, XML data
    :param cmis_action: string, name of the CMIS action that was used in the request, e.g. createDocument
    :return: list of dictionaries with the properties.
    """

    def extract_properties(xml_node: minidom.Element) -> dict:
        """Extract properties in the <ns2:properties> tag of the provided node

        :param xml_node: minidom.Element, parsed XML node
        :return: dict, with the extracted properties.
        """
        properties = {}
        for property_node in xml_node.getElementsByTagName("ns2:properties"):
            for child_node in property_node.childNodes:
                try:
                    property_name = child_node.attributes["propertyDefinitionId"].value
                except KeyError:
                    continue

                node_values = child_node.getElementsByTagName("ns2:value")
                if len(node_values) == 0 or len(node_values[0].childNodes) == 0:
                    properties[property_name] = {"value": None}
                else:
                    properties[property_name] = {
                        "value": parsePropValue(
                            node_values[0].childNodes[0].data, child_node.localName
                        )
                    }
        return properties

    parsed_xml = minidom.parseString(xml_data)

    all_objects = []

    # When creating documents and folders this extracts the objectId
    for action_node in parsed_xml.getElementsByTagName(f"{cmis_action}Response"):
        for child_node in action_node.childNodes:
            node_name = child_node.nodeName

            if node_name == "objectId":
                extracted_properties = {
                    node_name: {"value": child_node.firstChild.nodeValue}
                }
                all_objects.append({"properties": extracted_properties})
            if node_name == "object":
                extracted_properties = extract_properties(child_node)
                all_objects.append({"properties": extracted_properties})
            if node_name == "objects" or node_name == "parents":
                if len(child_node.getElementsByTagName("objects")) > 0:
                    for object_nodes in child_node.childNodes:
                        if len(object_nodes.getElementsByTagName("ns2:properties")) > 0:
                            extracted_properties = extract_properties(object_nodes)
                            all_objects.append({"properties": extracted_properties})
                elif len(child_node.getElementsByTagName("ns2:properties")) > 0:
                    extracted_properties = extract_properties(child_node)
                    all_objects.append({"properties": extracted_properties})

    return all_objects


def extract_repository_ids_from_xml(xml_data: str) -> List:
    parsed_xml = minidom.parseString(xml_data)

    repository_id_nodes = parsed_xml.getElementsByTagName("repositoryId")
    return [node.firstChild.nodeValue for node in repository_id_nodes]


def extract_root_folder_id_from_xml(xml_data: str) -> str:
    parsed_xml = minidom.parseString(xml_data)

    folder_id_node = parsed_xml.getElementsByTagName("ns2:rootFolderId")[0]
    return folder_id_node.firstChild.nodeValue


def extract_repo_info_from_xml(xml_data: str) -> dict:
    parsed_xml = minidom.parseString(xml_data)

    properties = {}

    for info_node in parsed_xml.getElementsByTagName("repositoryInfo"):
        for property_node in info_node.childNodes:
            property_name = property_node.nodeName.lstrip("ns2:")
            property_value = property_node.firstChild.nodeValue
            if property_value is not None:
                properties[property_name] = property_value

    return properties


def extract_num_items(xml_data: str) -> int:
    """Extract the number of items in the SOAP XML returned by a query"""
    parsed_xml = minidom.parseString(xml_data)
    folder_id_node = parsed_xml.getElementsByTagName("numItems")[0]
    return int(folder_id_node.firstChild.nodeValue)


def extract_content_stream_properties_from_xml(xml_data: str) -> dict:
    parsed_xml = minidom.parseString(xml_data)

    properties = {}
    for content_stream_node in parsed_xml.getElementsByTagName("contentStream"):
        for prop_node in content_stream_node.childNodes:
            if prop_node.nodeName == "stream":
                value = prop_node.firstChild.attributes["href"].nodeValue
            else:
                value = prop_node.firstChild.nodeValue
            properties[prop_node.nodeName] = value

    return properties


# FIXME find a better way to do this
def extract_content(soap_response_body: bytes) -> BytesIO:
    content = re.search(
        "Content-Disposition: attachment;.+?\r\n\r\n(.+?)\r\n--uuid:.+?--".encode(
            "utf-8"
        ),
        soap_response_body,
        re.DOTALL,
    ).group(1)

    return BytesIO(content)


def make_soap_envelope(
    cmis_action: str,
    auth: Tuple[str, str],
    repository_id: Optional[str] = None,
    properties: Optional[dict] = None,
    statement: Optional[str] = None,
    object_id: Optional[str] = None,
    folder_id: Optional[str] = None,
    content_id: Optional[str] = None,
    major: Optional[str] = None,
    checkin_comment: Optional[str] = None,
    source_folder_id: Optional[str] = None,
    target_folder_id: Optional[str] = None,
    continue_on_failure: Optional[str] = None,
) -> minidom.Document:
    """Create SOAP envelope from data provided

    :param cmis_action: string, the cmis action to perform
    :param auth: tuple, (username, password) for the DMS
    :param repository_id: ID of the main repository (e.g. 8ca7d93b-2286-44b7-bfce-487211e6e9af)
    :param properties: dictionary, properties of the object to create/update
    :param statement: str, SQL statement used in query requests
    :param object_id: str, ID of the node on which to act (e.g.
        workspace://SpacesStore/2bdd4f3d-851f-499b-99ec-142b82ce3c0d)
    :param folder_id: str, ID of a folder (e.g. needed when creating documents)
    :param content_id: str, ID of the content of a document (as the content will be a MTOM attachment)
    :param major: str, true or false whether the document being checked in is a major version
    :param checkin_comment: str, comment when checking in a document
    :param source_folder_id: str, folder objectId from which to copy a document
    :param target_folder_id: str, folder objectId to which to copy a document
    :param continue_on_failure: str, whether to continue deleting after an error in the deleteTree call
    :return: minidom document
    """

    xml_doc = minidom.Document()

    # Main soap entry element
    entry_element = xml_doc.createElement("soapenv:Envelope")
    entry_element.setAttribute(
        "xmlns:soapenv", "http://schemas.xmlsoap.org/soap/envelope/"
    )
    entry_element.setAttribute(
        "xmlns:ns", "http://docs.oasis-open.org/ns/cmis/messaging/200908/"
    )
    entry_element.setAttribute(
        "xmlns:ns1", "http://docs.oasis-open.org/ns/cmis/core/200908/"
    )
    xml_doc.appendChild(entry_element)

    # Creates the security header
    header_element = xml_doc.createElement("soapenv:Header")
    security_header = xml_doc.createElement("wsse:Security")
    security_header.setAttribute(
        "xmlns:wsse",
        "http://docs.oasis-open.org/wss/2004/01/oasis-200401-wss-wssecurity-secext-1.0.xsd",
    )
    security_header.setAttribute(
        "xmlns:wsu",
        "http://docs.oasis-open.org/wss/2004/01/oasis-200401-wss-wssecurity-utility-1.0.xsd",
    )
    security_header_id = uuid.uuid4().hex

    # Username token
    username_token = xml_doc.createElement("wsse:UsernameToken")
    username_token.setAttribute(
        "wsu:Id",
        f"UsernameToken-{security_header_id}",
    )
    username_tag = xml_doc.createElement("wsse:Username")
    username_text = xml_doc.createTextNode(auth[0])
    username_tag.appendChild(username_text)
    username_token.appendChild(username_tag)

    password_tag = xml_doc.createElement("wsse:Password")
    password_tag.setAttribute(
        "Type",
        "http://docs.oasis-open.org/wss/2004/01/oasis-200401-wss-username-token-profile-1.0#PasswordText",
    )
    password_text = xml_doc.createTextNode(auth[1])
    password_tag.appendChild(password_text)
    username_token.appendChild(password_tag)

    security_header.appendChild(username_token)

    header_element.appendChild(security_header)
    entry_element.appendChild(header_element)

    # Time stamp
    time_stamp_tag = xml_doc.createElement("wsu:Timestamp")
    time_stamp_tag.setAttribute(
        "wsu:Id",
        f"TS-{security_header_id}",
    )

    created_tag = xml_doc.createElement("wsu:Created")
    created_text = xml_doc.createTextNode(timezone.now().strftime("%Y-%m-%dT%H:%M:%SZ"))
    created_tag.appendChild(created_text)
    time_stamp_tag.appendChild(created_tag)

    expires_tag = xml_doc.createElement("wsu:Expires")
    expires_text = xml_doc.createTextNode(
        (timezone.now() + timedelta(1)).strftime("%Y-%m-%dT%H:%M:%SZ")
    )
    expires_tag.appendChild(expires_text)
    time_stamp_tag.appendChild(expires_tag)

    security_header.appendChild(time_stamp_tag)

    # Body of the document
    body_element = xml_doc.createElement("soapenv:Body")

    # The name of the next tag is the name of the CMIS action to perform (e.g. createFolder)
    action_element = xml_doc.createElement(f"ns:{cmis_action}")

    # Repository ID
    if repository_id is not None:
        repo_element = xml_doc.createElement("ns:repositoryId")
        repo_text = xml_doc.createTextNode(str(repository_id))
        repo_element.appendChild(repo_text)
        action_element.appendChild(repo_element)

    # All the properties
    if properties is not None:
        properties_element = xml_doc.createElement("ns:properties")
        for prop_name, prop_dict in properties.items():
            property_element = xml_doc.createElement(f"ns1:{prop_dict['type']}")
            property_element.setAttribute("propertyDefinitionId", prop_name)

            value_element = xml_doc.createElement("ns1:value")
            value_text = xml_doc.createTextNode(prop_dict["value"])
            value_element.appendChild(value_text)
            property_element.appendChild(value_element)

            properties_element.appendChild(property_element)
        action_element.appendChild(properties_element)

    # For query requests, there is a SQL statement
    if statement is not None:
        query_element = xml_doc.createElement("ns:statement")
        query_text = xml_doc.createTextNode(statement)
        query_element.appendChild(query_text)
        action_element.appendChild(query_element)

    body_element.appendChild(action_element)

    # Folder ID
    if folder_id is not None:
        folder_element = xml_doc.createElement("ns:folderId")
        folder_text = xml_doc.createTextNode(str(folder_id))
        folder_element.appendChild(folder_text)
        action_element.appendChild(folder_element)

    # ObjectId
    if object_id is not None:
        object_id_element = xml_doc.createElement("ns:objectId")
        object_id_text = xml_doc.createTextNode(str(object_id))
        object_id_element.appendChild(object_id_text)
        action_element.appendChild(object_id_element)

    # File content
    if content_id is not None:
        content_element = xml_doc.createElement("ns:contentStream")
        mimetype_element = xml_doc.createElement("ns:mimeType")
        mimetype_txt = xml_doc.createTextNode("application/octet-stream")
        mimetype_element.appendChild(mimetype_txt)
        content_element.appendChild(mimetype_element)

        stream_element = xml_doc.createElement("ns:stream")
        include_element = xml_doc.createElement("inc:Include")
        include_element.setAttribute(
            "xmlns:inc", "http://www.w3.org/2004/08/xop/include"
        )
        include_element.setAttribute("href", f"cid:{content_id}")
        stream_element.appendChild(include_element)
        content_element.appendChild(stream_element)

        filename_element = xml_doc.createElement("ns:filename")
        filename_text = xml_doc.createTextNode("filename")
        filename_element.appendChild(filename_text)
        content_element.appendChild(filename_element)

        action_element.appendChild(content_element)

    if major is not None:
        major_element = xml_doc.createElement("ns:major")
        major_text = xml_doc.createTextNode(major)
        major_element.appendChild(major_text)
        action_element.appendChild(major_element)

    if checkin_comment is not None:
        comment_element = xml_doc.createElement("ns:checkinComment")
        comment_text = xml_doc.createTextNode(checkin_comment)
        comment_element.appendChild(comment_text)
        action_element.appendChild(comment_element)

    if source_folder_id is not None:
        source_folder_element = xml_doc.createElement("ns:sourceFolderId")
        source_folder_text = xml_doc.createTextNode(source_folder_id)
        source_folder_element.appendChild(source_folder_text)
        action_element.appendChild(source_folder_element)

    if target_folder_id is not None:
        target_folder_element = xml_doc.createElement("ns:targetFolderId")
        target_folder_text = xml_doc.createTextNode(target_folder_id)
        target_folder_element.appendChild(target_folder_text)
        action_element.appendChild(target_folder_element)

    if continue_on_failure is not None:
        continue_element = xml_doc.createElement("ns:continueOnFailure")
        continue_text = xml_doc.createTextNode(continue_on_failure)
        continue_element.appendChild(continue_text)
        action_element.appendChild(continue_element)

    entry_element.appendChild(body_element)

    return xml_doc


def extract_xml_from_soap(soap_response, binary=False):
    soap_envelope_start = "<soap:Envelope"
    soap_envelope_end = "</soap:Envelope>"
    if binary:
        soap_envelope_start = soap_envelope_start.encode("UTF-8")
        soap_envelope_end = soap_envelope_end.encode("UTF-8")

    begin_xml = soap_response.find(soap_envelope_start)
    end_xml = soap_response.find(soap_envelope_end) + len(soap_envelope_end)

    return soap_response[begin_xml:end_xml]


<<<<<<< HEAD
def pretty_xml(xml_envelope: str) -> str:
    dom = minidom.parseString(xml_envelope)
    return dom.toprettyxml()
=======
class NoURLMappingException(Exception):
    pass


class URLTooLongException(Exception):
    pass


def shrink_url(long_url: str) -> str:
    """Replace patterns in the long URL with the shorter one in the mapping"""
    matching_pattern = find_matching_pattern(long_url, "long_pattern")
    mapping = UrlMapping.objects.get(long_pattern=matching_pattern)

    short_url = long_url.replace(mapping.long_pattern, mapping.short_pattern)

    if len(short_url) > 100:
        raise URLTooLongException

    return long_url.replace(mapping.long_pattern, mapping.short_pattern)


def expand_url(short_url: str) -> str:
    """Replace patterns in the short URL with the longer one in the mapping"""

    matching_pattern = find_matching_pattern(short_url, "short_pattern")
    mapping = UrlMapping.objects.get(short_pattern=matching_pattern)

    return short_url.replace(mapping.short_pattern, mapping.long_pattern)


def find_matching_pattern(url: str, field: str = None) -> str:
    from drc_cmis.models import CMISConfig

    if field is None:
        field = "long_pattern"

    config = CMISConfig.get_solo()

    patterns = config.urlmapping_set.values_list(field, flat=True)

    matching_patterns = []
    for pattern in patterns:
        if pattern in url:
            matching_patterns.append(pattern)

    if len(matching_patterns) == 0:
        raise NoURLMappingException
    elif len(matching_patterns) > 1:
        return sorted(matching_patterns, key=len, reverse=True)[0]
    else:
        return matching_patterns[0]
>>>>>>> ae437ee0
<|MERGE_RESOLUTION|>--- conflicted
+++ resolved
@@ -384,11 +384,11 @@
     return soap_response[begin_xml:end_xml]
 
 
-<<<<<<< HEAD
 def pretty_xml(xml_envelope: str) -> str:
     dom = minidom.parseString(xml_envelope)
     return dom.toprettyxml()
-=======
+
+
 class NoURLMappingException(Exception):
     pass
 
@@ -439,5 +439,4 @@
     elif len(matching_patterns) > 1:
         return sorted(matching_patterns, key=len, reverse=True)[0]
     else:
-        return matching_patterns[0]
->>>>>>> ae437ee0
+        return matching_patterns[0]